import { useEffect, lazy, Suspense } from 'react'
import { useCodeRunnerStore } from './stores/code-runner-store'
import { useTheme } from '@/context/theme-provider'
import { simpleSandboxManager } from './services/simple-sandbox'
import { CodeRunnerErrorBoundary } from './components/error-boundary'
import { EditorStatusBar } from './components/editor-status-bar'
import { OutputFilters } from './components/output-filters'
import { Button } from '@/components/ui/button'
import { Select, SelectContent, SelectItem, SelectTrigger, SelectValue } from '@/components/ui/select'
import { Code, Play, Settings, Github, Moon, Sun, Loader2, Trash2, Square, Code2, FileText } from 'lucide-react'
import { typescriptExamples } from './examples/typescript-examples'
import { phpExamples } from './examples/php-examples'
import { pythonExamples } from './examples/python-examples'

// 懒加载组件
const CodeEditor = lazy(() => import('./components/code-editor').then(module => ({ default: module.CodeEditor })))
const OutputDisplay = lazy(() => import('./components/output-display').then(module => ({ default: module.OutputDisplay })))

// 加载状态组件
const LoadingSpinner = ({ message = "加载中..." }: { message?: string }) => (
  <div className="flex items-center justify-center h-full">
    <div className="flex flex-col items-center space-y-3">
      <Loader2 className="h-8 w-8 animate-spin text-primary" />
      <p className="text-sm text-muted-foreground">{message}</p>
    </div>
  </div>
)

export function CodeRunner() {
  const { 
    code, 
    language,
    setLanguage,
    setCode,
    executionState, 
    compileState,
    config,
    clearOutputs
  } = useCodeRunnerStore()
  
  const { resolvedTheme, setTheme } = useTheme()



  useEffect(() => {
    // 清理函数
    return () => {
      simpleSandboxManager.destroy()
    }
  }, [])

  const handleRun = async () => {
    if (!code.trim()) {
      return
    }

    try {
      await simpleSandboxManager.executeCode(code, config, language)
    } catch (_error) {
      // 错误处理已在沙箱管理器中处理
    }
  }

  const handleStop = () => {
    simpleSandboxManager.stopExecution()
  }


  const handleThemeToggle = () => {
    const newTheme = resolvedTheme === 'light' ? 'dark' : 'light'
    setTheme(newTheme)
  }

  const handleClearOutputs = () => {
    clearOutputs()
  }

  const handleLanguageChange = (newLanguage: 'javascript' | 'typescript' | 'php') => {
    setLanguage(newLanguage)
  }

  const handleExampleSelect = (exampleKey: string) => {
    // 调试测试代码
    let debugTest = ''

    if (language === 'php') {
      debugTest = `<?php
echo "Hello PHP!";
echo "\n欢迎使用 PHP 脚本运行器！\n";

// 变量和数据类型
$name = "PHP";
$version = 8.1;
$isAwesome = true;

echo "语言: " . $name . "\n";
echo "版本: " . $version . "\n";
echo "很棒: " . ($isAwesome ? "是" : "否") . "\n";
?>`
    } else if (language === 'python') {
      debugTest = `# Python 基础示例
print("Hello Python!")
print("欢迎使用 Python 代码运行器！")

# 变量和数据类型
name = "Python"
version = 3.11
is_awesome = True

print(f"语言: {name}")
print(f"版本: {version}")
print(f"很棒: {is_awesome}")

# 列表操作
numbers = [1, 2, 3, 4, 5]
print(f"数字列表: {numbers}")
print(f"列表长度: {len(numbers)}")`
    } else {
      debugTest = `console.log("Hello ${language === 'typescript' ? 'TypeScript' : 'JavaScript'}!");

const message = "测试消息";
const number = 123;

console.log("字符串:", message);
console.log("数字:", number);

function test() {
  console.log("函数执行成功");
}

test();`
    }

    if (exampleKey === 'debug') {
      setCode(debugTest)
    } else if (language === 'typescript' && typescriptExamples[exampleKey as keyof typeof typescriptExamples]) {
      setCode(typescriptExamples[exampleKey as keyof typeof typescriptExamples])
    } else if (language === 'php' && phpExamples[exampleKey as keyof typeof phpExamples]) {
      setCode(phpExamples[exampleKey as keyof typeof phpExamples])
    } else if (language === 'python' && pythonExamples[exampleKey as keyof typeof pythonExamples]) {
      setCode(pythonExamples[exampleKey as keyof typeof pythonExamples])
    }
  }

  return (
    <CodeRunnerErrorBoundary showDetails={process.env.NODE_ENV === 'development'}>
      <div className="flex flex-col h-screen bg-background">
      {/* 头部 */}
      <header className="flex items-center justify-between p-4 border-b bg-muted/50 shadow-sm">
        <div className="flex items-center space-x-3">
          <div className="flex items-center space-x-2">
            <Code className="h-7 w-7 text-primary" />
            <div>
              <h1 className="text-2xl font-bold text-foreground">在线脚本代码运行器</h1>
<<<<<<< HEAD
              <p className="text-sm text-muted-foreground">安全的 JavaScript/TypeScript/PHP/Python 脚本执行环境</p>
=======
>>>>>>> 43cb139b
            </div>
          </div>
        </div>
        
        <div className="flex items-center space-x-3">
          {/* 语言选择器 */}
          <div className="flex items-center space-x-2">
            <Code2 className="h-4 w-4 text-muted-foreground" />
            <Select value={language} onValueChange={handleLanguageChange}>
              <SelectTrigger className="w-32">
                <SelectValue />
              </SelectTrigger>
              <SelectContent>
                <SelectItem value="javascript">JavaScript</SelectItem>
                <SelectItem value="typescript">TypeScript</SelectItem>
                <SelectItem value="php">PHP</SelectItem>
                <SelectItem value="python">Python</SelectItem>
              </SelectContent>
            </Select>
          </div>

          {/* 示例选择器 */}
          <div className="flex items-center space-x-2">
            <FileText className="h-4 w-4 text-muted-foreground" />
            <Select onValueChange={handleExampleSelect}>
              <SelectTrigger className="w-40">
                <SelectValue placeholder="选择示例" />
              </SelectTrigger>
              <SelectContent>
                <SelectItem value="debug">调试测试</SelectItem>
                {language === 'typescript' && (
                  <>
                    <SelectItem value="simple">简单测试</SelectItem>
                    <SelectItem value="basic">基础类型</SelectItem>
                    <SelectItem value="interfaces">接口</SelectItem>
                    <SelectItem value="generics">泛型</SelectItem>
                    <SelectItem value="classes">类</SelectItem>
                    <SelectItem value="async">异步</SelectItem>
                    <SelectItem value="errorHandling">错误处理</SelectItem>
                  </>
                )}
                {language === 'php' && (
                  <>
                    <SelectItem value="simple">简单示例</SelectItem>
                    <SelectItem value="basic">基础语法</SelectItem>
                    <SelectItem value="functions">函数示例</SelectItem>
                    <SelectItem value="arrays">数组操作</SelectItem>
                    <SelectItem value="classes">面向对象</SelectItem>
                    <SelectItem value="errorHandling">错误处理</SelectItem>
                  </>
                )}
              </SelectContent>
            </Select>
          </div>

          <Button
            onClick={handleThemeToggle}
            variant="outline"
            size="icon"
            className="h-10 w-10"
          >
            {resolvedTheme === 'light' ? <Moon className="h-4 w-4" /> : <Sun className="h-4 w-4" />}
          </Button>

          <Button
            variant="outline"
            size="icon"
            className="h-10 w-10"
          >
            <Settings className="h-4 w-4" />
          </Button>

          <Button
            variant="outline"
            size="icon"
            className="h-10 w-10"
          >
            <Github className="h-4 w-4" />
          </Button>
        </div>
      </header>

      {/* 主要内容 */}
      <main className="flex-1 flex overflow-hidden">
        {/* 左侧：代码编辑器 */}
        <div className="flex-1 flex flex-col border-r min-h-0">
          <div className="flex items-center justify-between p-3 border-b bg-muted/30">
            <div className="flex items-center space-x-2">
              <Code className="h-4 w-4" />
              <span className="font-medium">代码编辑器</span>
            </div>
            <Button
              onClick={executionState.isRunning || compileState.isCompiling ? handleStop : handleRun}
              disabled={executionState.isRunning || compileState.isCompiling ? false : !code.trim()}
              variant={executionState.isRunning || compileState.isCompiling ? "destructive" : "default"}
              size="sm"
              className="flex items-center space-x-1"
            >
              {compileState.isCompiling ? (
                <>
                  <Loader2 className="h-4 w-4 animate-spin" />
                  <span>编译</span>
                </>
              ) : executionState.isRunning ? (
                <>
                  <Square className="h-4 w-4" />
                  <span>停止</span>
                </>
              ) : (
                <>
                  <Play className="h-4 w-4" />
                  <span>运行</span>
                </>
              )}
            </Button>
          </div>
          <div className="flex-1 min-h-0">
            <Suspense fallback={<LoadingSpinner message="加载代码编辑器..." />}>
              <CodeEditor />
            </Suspense>
          </div>
          {/* 编辑器状态栏移到底部 */}
          <EditorStatusBar />
        </div>

        {/* 右侧：输出结果 */}
        <div className="flex-1 flex flex-col min-h-0">
          <div className="flex items-center justify-between p-3 border-b bg-muted/30">
            <div className="flex items-center space-x-2">
              <Play className="h-4 w-4" />
              <span className="font-medium">输出结果</span>
            </div>
            <div className="flex items-center space-x-3">
              {/* 筛选控件 */}
              <OutputFilters />
              <Button
                onClick={handleClearOutputs}
                variant="outline"
                size="sm"
                className="flex items-center space-x-1"
              >
                <Trash2 className="h-4 w-4" />
                <span>清空</span>
              </Button>
            </div>
          </div>
          <div className="flex-1 min-h-0">
            <Suspense fallback={<LoadingSpinner message="加载输出面板..." />}>
              <OutputDisplay />
            </Suspense>
          </div>
        </div>
      </main>


      </div>
    </CodeRunnerErrorBoundary>
  )
}<|MERGE_RESOLUTION|>--- conflicted
+++ resolved
@@ -152,10 +152,6 @@
             <Code className="h-7 w-7 text-primary" />
             <div>
               <h1 className="text-2xl font-bold text-foreground">在线脚本代码运行器</h1>
-<<<<<<< HEAD
-              <p className="text-sm text-muted-foreground">安全的 JavaScript/TypeScript/PHP/Python 脚本执行环境</p>
-=======
->>>>>>> 43cb139b
             </div>
           </div>
         </div>
