import { XCircle, AlertTriangle, Info, Terminal, Settings } from 'lucide-react'
import { Checkbox } from '@/components/ui/checkbox'
import type { CodeOutput } from '../stores/code-runner-store'

interface EnhancedOutputLineProps {
  output: CodeOutput
  isSelected?: boolean
  onToggleSelect?: (id: string) => void
  showTimestamp?: boolean
  showCheckbox?: boolean
}

export function EnhancedOutputLine({ 
  output, 
  isSelected = false, 
  onToggleSelect, 
  showTimestamp = true,
  showCheckbox = false
}: EnhancedOutputLineProps) {
  const getOutputIcon = (type: string, source: string) => {
    // 系统消息使用特殊图标
    if (source === 'system') {
      return <Settings className="h-4 w-4 text-purple-500 flex-shrink-0" />
    }
    
    switch (type) {
      case 'error': 
        return <XCircle className="h-4 w-4 text-red-500 flex-shrink-0" />
      case 'warn': 
        return <AlertTriangle className="h-4 w-4 text-yellow-500 flex-shrink-0" />
      case 'info': 
        return <Info className="h-4 w-4 text-blue-500 flex-shrink-0" />
      default: 
        return <Terminal className="h-4 w-4 text-green-500 flex-shrink-0" />
    }
  }

  const getTextColor = (type: string, source: string) => {
    // 系统消息使用特殊颜色和样式
    if (source === 'system') {
      return 'text-purple-600 dark:text-purple-400 italic'
    }
    
    switch (type) {
      case 'error': 
        return 'text-red-600 dark:text-red-400'
      case 'warn': 
        return 'text-yellow-600 dark:text-yellow-400'
      case 'info': 
        return 'text-blue-600 dark:text-blue-400'
      default: 
        return 'text-foreground'
    }
  }

  const formatTimestamp = (timestamp: number) => {
    return new Date(timestamp).toLocaleTimeString('zh-CN', {
      hour12: false,
      hour: '2-digit',
      minute: '2-digit',
      second: '2-digit'
<<<<<<< HEAD
    }) + '.' + date.getMilliseconds().toString().padStart(3, '0')
=======
    })
>>>>>>> 43cb139b
  }

  // 系统消息的特殊样式
  const isSystemMessage = output.source === 'system'
  const containerClass = isSystemMessage 
    ? `flex items-start space-x-2 py-2 px-3 hover:bg-muted/20 transition-colors border-l-2 border-purple-400 bg-purple-50/30 dark:bg-purple-900/10 ${
        isSelected ? 'bg-muted/40' : ''
      }`
    : `flex items-start space-x-2 py-2 px-3 hover:bg-muted/20 transition-colors ${
        isSelected ? 'bg-muted/40' : ''
      }`

  return (
    <div className={containerClass}>
      {showCheckbox && onToggleSelect && (
        <Checkbox 
          checked={isSelected}
          onCheckedChange={() => onToggleSelect(output.id)}
          className="mt-1 flex-shrink-0"
        />
      )}
      
      {showTimestamp && (
        <span className="text-xs opacity-60 min-w-[80px] mt-1 font-mono flex-shrink-0">
          {formatTimestamp(output.timestamp)}
        </span>
      )}
      
      <div className="mt-1 flex-shrink-0">
        {getOutputIcon(output.type, output.source)}
      </div>
      
      <div className={`flex-1 whitespace-pre-wrap break-words font-mono text-sm leading-relaxed overflow-hidden ${getTextColor(output.type, output.source)}`}>
        {isSystemMessage && <span className="text-xs opacity-70 mr-2">[系统]</span>}
        {output.message}
      </div>
      
      {output.source && (
        <span className="text-xs opacity-40 mt-1 flex-shrink-0">
          [{output.source}]
        </span>
      )}
    </div>
  )
}<|MERGE_RESOLUTION|>--- conflicted
+++ resolved
@@ -1,4 +1,4 @@
-import { XCircle, AlertTriangle, Info, Terminal, Settings } from 'lucide-react'
+import { XCircle, AlertTriangle, Info, Terminal, CheckCircle, Settings } from 'lucide-react'
 import { Checkbox } from '@/components/ui/checkbox'
 import type { CodeOutput } from '../stores/code-runner-store'
 
@@ -59,11 +59,7 @@
       hour: '2-digit',
       minute: '2-digit',
       second: '2-digit'
-<<<<<<< HEAD
-    }) + '.' + date.getMilliseconds().toString().padStart(3, '0')
-=======
     })
->>>>>>> 43cb139b
   }
 
   // 系统消息的特殊样式
